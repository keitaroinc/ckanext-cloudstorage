--- conflicted
+++ resolved
@@ -174,14 +174,10 @@
             'partNumber': part_number
         },
         method='PUT',
-<<<<<<< HEAD
-        data=data,
         headers={
             'Content-Length': len(data)
-        }
-=======
+        },
         data=bytearray(_get_underlying_file(part_content).read())
->>>>>>> 29c8dde8
     )
     if resp.status != 200:
         raise toolkit.ValidationError('Upload failed: part %s' % part_number)
