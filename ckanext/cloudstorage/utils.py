# -*- coding: utf-8 -*-
from __future__ import print_function
import os.path

import six
from ckan import logic, model
import ckan.plugins.toolkit as tk
from ckan.lib import base, uploader
import ckan.lib.helpers as h
import cgi
import tempfile
from ckan.logic import NotFound
from ckanapi import LocalCKAN

from ckanext.cloudstorage.model import (create_tables, drop_tables)
from ckanext.cloudstorage.storage import (CloudStorage, ResourceCloudStorage)


if tk.check_ckan_version("2.9"):
    from werkzeug.datastructures import FileStorage as FakeFileStorage
else:
    class FakeFileStorage(cgi.FieldStorage):
        def __init__(self, fp, filename):
            self.file = fp
            self.stream = fp
            self.filename = filename


def initdb():
    drop_tables()
    create_tables()


def fix_cors(domains):
    cs = CloudStorage()

    if cs.can_use_advanced_azure:
        from azure.storage import blob as azure_blob
        from azure.storage import CorsRule

        blob_service = azure_blob.BlockBlobService(cs.driver_options['key'],
                                                   cs.driver_options['secret'])

        blob_service.set_blob_service_properties(
            cors=[CorsRule(allowed_origins=domains, allowed_methods=['GET'])])
        return 'Done!', True
    else:
        return ('The driver {driver_name} being used does not currently'
                ' support updating CORS rules through'
                ' cloudstorage.'.format(driver_name=cs.driver_name)), False


def migrate(path, single_id):
    if not os.path.isdir(path):
        print('The storage directory cannot be found.')
        return

    lc = LocalCKAN()
    resources = {}
    failed = []

    # The resource folder is stuctured like so on disk:
    # - storage/
    #   - ...
    # - resources/
    #   - <3 letter prefix>
    #     - <3 letter prefix>
    #       - <remaining resource_id as filename>
    #       ...
    #     ...
    #   ...
    for root, dirs, files in os.walk(path):
        # Only the bottom level of the tree actually contains any files. We
        # don't care at all about the overall structure.
        if not files:
            continue

        split_root = root.split('/')
        resource_id = split_root[-2] + split_root[-1]

        for file_ in files:
            ckan_res_id = resource_id + file_
            if single_id and ckan_res_id != single_id:
                continue

            resources[ckan_res_id] = os.path.join(root, file_)

    for i, resource in enumerate(iter(list(resources.items())), 1):
        resource_id, file_path = resource
        print('[{i}/{count}] Working on {id}'.format(i=i,
                                                     count=len(resources),
                                                     id=resource_id))
        try:
            resource = lc.action.resource_show(id=resource_id)
        except NotFound:
            print(u'\tResource not found')
            continue
        if resource['url_type'] != 'upload':
            print(u'\t`url_type` is not `upload`. Skip')
            continue

        with open(file_path, 'rb') as fin:
            resource['upload'] = FakeFileStorage(
                fin, resource['url'].split('/')[-1])
            try:
                uploader = ResourceCloudStorage(resource)
                uploader.upload(resource['id'])
            except Exception as e:
                failed.append(resource_id)
                print(u'\tError of type {0} during upload: {1}'.format(
                    type(e), e))

    if failed:
        log_file = tempfile.NamedTemporaryFile(delete=False)
<<<<<<< HEAD
        log_file.file.writelines([six.ensure_binary(l) for l in failed])
        print(u'ID of all failed uploads are saved to `{0}`'.format(
            log_file.name))
=======
        #log_file.file.writelines(failed)
        print(u'ID of all failed uploads are saved to `{0}`: {1}'.format(
            log_file.name, failed))
>>>>>>> 2bdefeb5


def resource_download(id, resource_id, filename=None):
    context = {
        'model': model,
        'session': model.Session,
        'user': tk.c.user or tk.c.author,
        'auth_user_obj': tk.c.userobj
    }

    try:
        resource = logic.get_action('resource_show')(context, {
            'id': resource_id
        })
    except logic.NotFound:
        return base.abort(404, tk._('Resource not found'))
    except logic.NotAuthorized:
        return base.abort(401,
                          tk._('Unauthorized to read resource {0}'.format(id)))

    # This isn't a file upload, so either redirect to the source
    # (if available) or error out.
    if resource.get('url_type') != 'upload':
        url = resource.get('url')
        if not url:
            return base.abort(404, tk._('No download is available'))
        return h.redirect_to(url)

    if filename is None:
        # No filename was provided so we'll try to get one from the url.
        filename = os.path.basename(resource['url'])

    upload = uploader.get_resource_uploader(resource)

    # if the client requests with a Content-Type header (e.g. Text preview)
    # we have to add the header to the signature
    try:
        content_type = getattr(tk.request, "content_type", None)
    except AttributeError:
        content_type = None
    uploaded_url = upload.get_url_from_filename(resource['id'],
                                                filename,
                                                content_type=content_type)

    # The uploaded file is missing for some reason, such as the
    # provider being down.
    if uploaded_url is None:
        return base.abort(404, tk._('No download is available'))

    return h.redirect_to(uploaded_url)<|MERGE_RESOLUTION|>--- conflicted
+++ resolved
@@ -112,15 +112,9 @@
 
     if failed:
         log_file = tempfile.NamedTemporaryFile(delete=False)
-<<<<<<< HEAD
         log_file.file.writelines([six.ensure_binary(l) for l in failed])
-        print(u'ID of all failed uploads are saved to `{0}`'.format(
-            log_file.name))
-=======
-        #log_file.file.writelines(failed)
         print(u'ID of all failed uploads are saved to `{0}`: {1}'.format(
             log_file.name, failed))
->>>>>>> 2bdefeb5
 
 
 def resource_download(id, resource_id, filename=None):
