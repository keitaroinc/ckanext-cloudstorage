--- conflicted
+++ resolved
@@ -182,19 +182,12 @@
         multipart_name = resource.pop('multipart_name', None)
 
         # Check to see if a file has been provided
-<<<<<<< HEAD
-        if bool(upload_field_storage) and isinstance(
-                upload_field_storage, UploadedFileType):
+        if isinstance(upload_field_storage, (ALLOWED_UPLOAD_TYPES)):
             self.filename = munge.munge_filename(upload_field_storage.filename)
             if p.toolkit.check_ckan_version("2.9"):
                 self.file_upload = upload_field_storage.stream
             else:
                 self.file_upload = upload_field_storage.file
-=======
-        if isinstance(upload_field_storage, (ALLOWED_UPLOAD_TYPES)):
-            self.filename = munge.munge_filename(upload_field_storage.filename)
-            self.file_upload = _get_underlying_file(upload_field_storage)
->>>>>>> 29c8dde8
             resource['url'] = self.filename
             resource['url_type'] = 'upload'
         elif multipart_name and self.can_use_advanced_aws:
